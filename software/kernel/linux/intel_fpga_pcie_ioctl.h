--- conflicted
+++ resolved
@@ -134,19 +134,14 @@
 #define INTEL_FPGA_PCIE_IOCTL_ALLOC_PIPE \
   _IOR(INTEL_FPGA_PCIE_IOCTL_MAGIC, 16, unsigned int *)
 #define INTEL_FPGA_PCIE_IOCTL_FREE_PIPE \
-<<<<<<< HEAD
+  _IOR(INTEL_FPGA_PCIE_IOCTL_MAGIC, 17, unsigned int)
+#define INTEL_FPGA_PCIE_IOCTL_ALLOC_NOTIF_BUF_PAIR \
   _IOR(INTEL_FPGA_PCIE_IOCTL_MAGIC, 18, unsigned int)
-#define INTEL_FPGA_PCIE_IOCTL_ALLOC_NOTIF_BUF_PAIR \
-  _IOR(INTEL_FPGA_PCIE_IOCTL_MAGIC, 19, unsigned int)
 #define INTEL_FPGA_PCIE_IOCTL_SEND_TX_PIPE \
-  _IOR(INTEL_FPGA_PCIE_IOCTL_MAGIC, 20, struct enso_send_tx_pipe_params *)
+  _IOR(INTEL_FPGA_PCIE_IOCTL_MAGIC, 19, struct enso_send_tx_pipe_params *)
 #define INTEL_FPGA_PCIE_IOCTL_GET_UNREPORTED_COMPLETIONS \
-  _IOR(INTEL_FPGA_PCIE_IOCTL_MAGIC, 21, unsigned int *)
-#define INTEL_FPGA_PCIE_IOCTL_MAXNR 21
-=======
-  _IOR(INTEL_FPGA_PCIE_IOCTL_MAGIC, 17, unsigned int)
-#define INTEL_FPGA_PCIE_IOCTL_MAXNR 17
->>>>>>> f192cd0e
+  _IOR(INTEL_FPGA_PCIE_IOCTL_MAGIC, 20, unsigned int *)
+#define INTEL_FPGA_PCIE_IOCTL_MAXNR 20
 
 long intel_fpga_pcie_unlocked_ioctl(struct file *filp, unsigned int cmd,
                                     unsigned long arg);
