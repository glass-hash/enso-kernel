--- conflicted
+++ resolved
@@ -104,12 +104,8 @@
     socket_entry->uio_data_bar2 = reinterpret_cast<pcie_block_t *>(uio_mmap_bar2_addr);
 
     socket_entry->head_ptr = &socket_entry->uio_data_bar2->head + 
-<<<<<<< HEAD
-                             app_id * REGISTERS_PER_APP;
-=======
                              app_id * MEMORY_SPACE_PER_APP /
                              sizeof(socket_entry->uio_data_bar2->head);
->>>>>>> f76944e1
 
     // the global block is unique per buffer so we use the first tail
     // regardless of the core id
